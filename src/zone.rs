--- conflicted
+++ resolved
@@ -126,33 +126,9 @@
     }
 }
 
-unsafe impl<'a> crate::Allocator<'a> for ZoneAllocator<'a> {
-    /// Allocate a pointer to a block of memory described by `layout`.
-    fn allocate(&mut self, layout: Layout) -> Result<NonNull<u8>, AllocationError> {
-        match ZoneAllocator::get_slab(layout.size()) {
-            Slab::Base(idx) => self.small_slabs[idx].allocate(layout),
-            Slab::Large(idx) => self.big_slabs[idx].allocate(layout),
-            Slab::Unsupported => Err(AllocationError::InvalidLayout),
-        }
-    }
-
-    /// Deallocates a pointer to a block of memory, which was
-    /// previously allocated by `allocate`.
-    ///
-    /// # Arguments
-    ///  * `ptr` - Address of the memory location to free.
-    ///  * `layout` - Memory layout of the block pointed to by `ptr`.
-    fn deallocate(&mut self, ptr: NonNull<u8>, layout: Layout) -> Result<(), AllocationError> {
-        match ZoneAllocator::get_slab(layout.size()) {
-            Slab::Base(idx) => self.small_slabs[idx].deallocate(ptr, layout),
-            Slab::Large(idx) => self.big_slabs[idx].deallocate(ptr, layout),
-            Slab::Unsupported => Err(AllocationError::InvalidLayout),
-        }
-    }
-
-<<<<<<< HEAD
+impl<'a> ZoneAllocator<'a> {
     /// Returns the heap id from the first page of the first slab
-    fn heap_id(&self) -> Result<usize, &'static str> {
+    pub fn heap_id(&self) -> Result<usize, &'static str> {
         self.small_slabs[0].heap_id().ok_or("There were no pages in the heap")
     }
 
@@ -165,51 +141,12 @@
                 }
                 Slab::Large(_idx) => return Err("AllocationError::InvalidLayout"),
                 Slab::Unsupported => return Err("AllocationError::InvalidLayout"),
-=======
-    /// Refills the SCAllocator for a given Layout with an ObjectPage.
-    ///
-    /// # Safety
-    /// ObjectPage needs to be emtpy etc.
-    unsafe fn refill(
-        &mut self,
-        layout: Layout,
-        new_page: &'a mut ObjectPage<'a>,
-    ) -> Result<(), AllocationError> {
-        match ZoneAllocator::get_slab(layout.size()) {
-            Slab::Base(idx) => {
-                self.small_slabs[idx].refill(new_page);
-                Ok(())
->>>>>>> 52008939
             }
         }
         Ok(())
     }
 
-    /// Refills the SCAllocator for a given Layout with an ObjectPage.
-    ///
-    /// # Safety
-    /// ObjectPage needs to be emtpy etc.
-<<<<<<< HEAD
-    pub fn refill(
-=======
-    unsafe fn refill_large(
->>>>>>> 52008939
-        &mut self,
-        layout: Layout,
-        mp: MappedPages,
-        heap_id: usize
-    ) -> Result<(), &'static str> {
-        match ZoneAllocator::get_slab(layout.size()) {
-            Slab::Base(idx) => {
-                self.small_slabs[idx].refill(mp, heap_id)
-            }
-            Slab::Large(_idx) => Err("AllocationError::InvalidLayout"),
-            Slab::Unsupported => Err("AllocationError::InvalidLayout"),
-        }
-    }
-<<<<<<< HEAD
-
-    /// Returns an ObjectPage from the SCAllocator with the maximum number of empty pages,
+        /// Returns an ObjectPage from the SCAllocator with the maximum number of empty pages,
     /// if there are more empty pages than the threshold.
     pub fn retrieve_empty_page(
         &mut self
@@ -226,10 +163,35 @@
     pub fn exchange_pages_within_heap(&mut self, layout: Layout, heap_id: usize) -> Result<(), &'static str> {
         let mp = self.retrieve_empty_page().ok_or("Couldn't find an empty page to exchange within the heap")?;
         self.refill(layout, mp, heap_id)
-    }   
-
+    }  
+
+        /// The total number of empty pages in this zone allocator
+    pub fn empty_pages(&self) -> usize {
+        let mut empty_pages = 0;
+        for sca in &self.small_slabs {
+            empty_pages += sca.empty_slabs.elements;
+        }
+        empty_pages
+    }
+
+    /// Number of empty pages and index of small slab with the maximum number of empty pages
+    pub fn small_slab_with_max_empty_pages(&self) -> (usize,usize) {
+        let mut max_empty_pages = 0;
+        let mut id = 0;
+        for i in 0..self.small_slabs.len() {
+            let empty_pages = self.small_slabs[i].empty_slabs.elements;
+            if empty_pages > max_empty_pages {
+                max_empty_pages = empty_pages;
+                id = i;
+            }
+        }
+        (max_empty_pages, id)
+    }
+}
+
+unsafe impl<'a> crate::Allocator<'a> for ZoneAllocator<'a> {
     /// Allocate a pointer to a block of memory described by `layout`.
-    pub fn allocate(&mut self, layout: Layout) -> Result<NonNull<u8>, &'static str> {
+    fn allocate(&mut self, layout: Layout) -> Result<NonNull<u8>, &'static str> {
         match ZoneAllocator::get_slab(layout.size()) {
             Slab::Base(idx) => {
                 match self.small_slabs[idx].allocate(layout) {
@@ -251,7 +213,7 @@
     /// # Arguments
     ///  * `ptr` - Address of the memory location to free.
     ///  * `layout` - Memory layout of the block pointed to by `ptr`.
-    pub fn deallocate(&mut self, ptr: NonNull<u8>, layout: Layout) -> Result<(), &'static str> {
+    fn deallocate(&mut self, ptr: NonNull<u8>, layout: Layout) -> Result<(), &'static str> {
         match ZoneAllocator::get_slab(layout.size()) {
             Slab::Base(idx) => self.small_slabs[idx].deallocate(ptr, layout),
             Slab::Large(_idx) => Err("AllocationError::InvalidLayout"),
@@ -259,27 +221,23 @@
         }
     }
 
-    /// The total number of empty pages in this zone allocator
-    pub fn empty_pages(&self) -> usize {
-        let mut empty_pages = 0;
-        for sca in &self.small_slabs {
-            empty_pages += sca.empty_slabs.elements;
-        }
-        empty_pages
-    }
-
-    /// Number of empty pages and index of small slab with the maximum number of empty pages
-    pub fn small_slab_with_max_empty_pages(&self) -> (usize,usize) {
-        let mut max_empty_pages = 0;
-        let mut id = 0;
-        for i in 0..self.small_slabs.len() {
-            let empty_pages = self.small_slabs[i].empty_slabs.elements;
-            if empty_pages > max_empty_pages {
-                max_empty_pages = empty_pages;
-                id = i;
-            }
-        }
-        (max_empty_pages, id)
+    /// Refills the SCAllocator for a given Layout with an ObjectPage.
+    ///
+    /// # Safety
+    /// ObjectPage needs to be emtpy etc.
+    fn refill(
+        &mut self,
+        layout: Layout,
+        mp: MappedPages,
+        heap_id: usize
+    ) -> Result<(), &'static str> {
+        match ZoneAllocator::get_slab(layout.size()) {
+            Slab::Base(idx) => {
+                self.small_slabs[idx].refill(mp, heap_id)
+            }
+            Slab::Large(_idx) => Err("AllocationError::InvalidLayout"),
+            Slab::Unsupported => Err("AllocationError::InvalidLayout"),
+        }
     }
 
 
@@ -301,6 +259,3 @@
     //     }
     // }
 }
-=======
-}
->>>>>>> 52008939
