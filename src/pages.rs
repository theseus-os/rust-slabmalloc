use crate::*;
use core::sync::atomic::{AtomicU64, Ordering};

/// A trait defining bitfield operations we need for tracking allocated objects within a page.
pub(crate) trait Bitfield {
    fn initialize(&mut self, for_size: usize, capacity: usize);
    fn first_fit(
        &self,
        base_addr: usize,
        layout: Layout,
        page_size: usize,
        metadata_size: usize,
    ) -> Option<(usize, usize)>;
    fn is_allocated(&self, idx: usize) -> bool;
    fn set_bit(&self, idx: usize);
    fn clear_bit(&self, idx: usize);
    fn is_full(&self) -> bool;
    fn all_free(&self, relevant_bits: usize) -> bool;
}

/// Implementation of bit operations on u64 slices.
///
/// We allow deallocations (i.e. clearning a bit in the field)
/// from any thread. That's why the bitfield is a bunch of AtomicU64.
impl Bitfield for [AtomicU64] {
    /// Initialize the bitfield
    ///
    /// # Arguments
    ///  * `for_size`: Object size we want to allocate
    ///  * `capacity`: Maximum size of the buffer the bitmap maintains.
    ///
    /// Ensures that we only have free slots for what we can allocate
    /// within the page (by marking everything else allocated).
    fn initialize(&mut self, for_size: usize, capacity: usize) {
        // Set everything to allocated
        for bitmap in self.iter_mut() {
            *bitmap = AtomicU64::new(u64::max_value());
        }

        // Mark actual slots as free
        let relevant_bits = core::cmp::min(capacity / for_size, self.len() * 64);
        for idx in 0..relevant_bits {
            self.clear_bit(idx);
        }
    }

    /// Tries to find a free block of memory that satisfies `alignment` requirement.
    ///
    /// # Notes
    /// * We pass size here to be able to calculate the resulting address within `data`.
    #[inline(always)]
    fn first_fit(
        &self,
        base_addr: usize,
        layout: Layout,
        page_size: usize,
        metadata_size: usize
    ) -> Option<(usize, usize)> {
        for (base_idx, b) in self.iter().enumerate() {
            let bitval = b.load(Ordering::Relaxed);
            if bitval == u64::max_value() {
                continue;
            } else {
                let negated = !bitval;
                let first_free = negated.trailing_zeros() as usize;
                let idx: usize = base_idx * 64 + first_free;
                let offset = idx * layout.size();

                // TODO(bad): psize needs to be passed as arg
                let offset_inside_data_area = offset <= (page_size - metadata_size - layout.size());
                if !offset_inside_data_area {
                    return None;
                }

                let addr: usize = base_addr + offset;
                let alignment_ok = addr % layout.align() == 0;
                let block_is_free = bitval & (1 << first_free) == 0;
                if alignment_ok && block_is_free {
                    return Some((idx, addr));
                }
            }
        }
        None
    }

    /// Check if the bit `idx` is set.
    #[inline(always)]
    fn is_allocated(&self, idx: usize) -> bool {
        let base_idx = idx / 64;
        let bit_idx = idx % 64;
        (self[base_idx].load(Ordering::Relaxed) & (1 << bit_idx)) > 0
    }

    /// Sets the bit number `idx` in the bit-field.
    #[inline(always)]
    fn set_bit(&self, idx: usize) {
        let base_idx = idx / 64;
        let bit_idx = idx % 64;
        self[base_idx].fetch_or(1 << bit_idx, Ordering::Relaxed);
    }

    /// Clears bit number `idx` in the bit-field.
    #[inline(always)]
    fn clear_bit(&self, idx: usize) {
        let base_idx = idx / 64;
        let bit_idx = idx % 64;
        self[base_idx].fetch_and(!(1 << bit_idx), Ordering::Relaxed);
    }

    /// Checks if we could allocate more objects of a given `alloc_size` within the
    /// `capacity` of the memory allocator.
    ///
    /// # Note
    /// The ObjectPage will make sure to mark the top-most bits as allocated
    /// for large sizes (i.e., a size 512 SCAllocator will only really need 3 bits)
    /// to track allocated objects). That's why this function can be simpler
    /// than it would need to be in practice.
    #[inline(always)]
    fn is_full(&self) -> bool {
        self.iter()
            .filter(|&x| x.load(Ordering::Relaxed) != u64::max_value())
            .count()
            == 0
    }

    /// Checks if the page has currently no allocations.
    ///
    /// This is called `all_free` rather than `is_emtpy` because
    /// we already have an is_empty fn as part of the slice.
    #[inline(always)]
    fn all_free(&self, relevant_bits: usize) -> bool {
        for (idx, bitmap) in self.iter().enumerate() {
            let checking_bit_range = (idx * 64, (idx + 1) * 64);
            if relevant_bits >= checking_bit_range.0 && relevant_bits < checking_bit_range.1 {
                // Last relevant bitmap, here we only have to check that a subset of bitmap is marked free
                // the rest will be marked full
                let bits_that_should_be_free = relevant_bits - checking_bit_range.0;
                let free_mask = (1 << bits_that_should_be_free) - 1;
                return (free_mask & bitmap.load(Ordering::Relaxed)) == 0;
            }

            if bitmap.load(Ordering::Relaxed) == 0 {
                continue;
            } else {
                return false;
            }
        }

        true
    }
}

/// This trait is used to define a page from which objects are allocated
/// in an `SCAllocator`.
///
/// The implementor of this trait needs to provide access to the page meta-data,
/// which consists of:
/// - A bitfield (to track allocations),
/// - `prev` and `next` pointers to insert the page in free lists
pub trait AllocablePage {
    /// The total size (in bytes) of the page.
    ///
    /// # Note
    /// We also assume that the address of the page will be aligned to `SIZE`.
    const SIZE: usize;

<<<<<<< HEAD
    const METADATA_SIZE: usize;

    const HEAP_ID_OFFSET: usize;

    fn new(mp: MappedPages, heap_id: usize) -> Result<Self, &'static str>
    where
        Self: core::marker::Sized;
    fn retrieve_mapped_pages(&mut self) -> MappedPages;
    fn clear_metadata(&mut self);
    fn set_heap_id(&mut self, heap_id: usize);
    fn heap_id(&self) -> usize;
    fn bitfield(&self) -> &[u64; 8];
    fn bitfield_mut(&mut self) -> &mut [u64; 8];
=======
    fn bitfield(&self) -> &[AtomicU64; 8];
    fn bitfield_mut(&mut self) -> &mut [AtomicU64; 8];
>>>>>>> 52008939
    fn prev(&mut self) -> &mut Rawlink<Self>
    where
        Self: core::marker::Sized;
    fn next(&mut self) -> &mut Rawlink<Self>
    where
        Self: core::marker::Sized;
    fn buffer_size() -> usize;

    /// Tries to find a free block within `data` that satisfies `alignment` requirement.
    fn first_fit(&self, layout: Layout) -> Option<(usize, usize)> {
        let base_addr = (&*self as *const Self as *const u8) as usize;
        self.bitfield().first_fit(base_addr, layout, Self::SIZE, Self::METADATA_SIZE)
    }

    /// Tries to allocate an object within this page.
    ///
    /// In case the slab is full, returns a null ptr.
    fn allocate(&mut self, layout: Layout) -> *mut u8 {
        match self.first_fit(layout) {
            Some((idx, addr)) => {
                self.bitfield().set_bit(idx);
                addr as *mut u8
            }
            None => ptr::null_mut(),
        }
    }

    /// Checks if we can still allocate more objects of a given layout within the page.
    fn is_full(&self) -> bool {
        self.bitfield().is_full()
    }

    /// Checks if the page has currently no allocations.
    fn is_empty(&self, relevant_bits: usize) -> bool {
        self.bitfield().all_free(relevant_bits)
    }

    /// Deallocates a memory object within this page.
<<<<<<< HEAD
    fn deallocate(&mut self, ptr: NonNull<u8>, layout: Layout) -> Result<(), &'static str> {
        // trace!(
        //     "AllocablePage deallocating ptr = {:p} with {:?}",
        //     ptr,
        //     layout
        // );
=======
    fn deallocate(&self, ptr: NonNull<u8>, layout: Layout) -> Result<(), AllocationError> {
        trace!(
            "AllocablePage deallocating ptr = {:p} with {:?}",
            ptr,
            layout
        );
>>>>>>> 52008939
        let page_offset = (ptr.as_ptr() as usize) & (Self::SIZE - 1);
        assert!(page_offset % layout.size() == 0);
        let idx = page_offset / layout.size();
        assert!(
            self.bitfield().is_allocated(idx),
            "{:p} not marked allocated?",
            ptr
        );

        self.bitfield().clear_bit(idx);
        Ok(())
    }
}


/// Holds allocated data within 2 4-KiB pages.
///
/// Has a data-section where objects are allocated from
/// and a small amount of meta-data in form of a bitmap
/// to track allocations at the end of the page.
///
/// # Notes
/// An object of this type will be exactly 8 KiB.
/// It is marked `repr(C)` because we rely on a well defined order of struct
/// members (e.g., dealloc does a cast to find the bitfield).
#[repr(C)]
pub struct ObjectPage8k<'a> {
    /// Holds memory objects.
    #[allow(dead_code)]
    data: [u8; ObjectPage8k::SIZE -ObjectPage8k::METADATA_SIZE],
    
    pub mp: MappedPages,

    pub heap_id: usize,

    /// Next element in list (used by `PageList`).
    next: Rawlink<ObjectPage8k<'a>>,
    /// Previous element in  list (used by `PageList`)
    prev: Rawlink<ObjectPage8k<'a>>,

    /// A bit-field to track free/allocated memory within `data`.
    pub(crate) bitfield: [AtomicU64; 8],
}


// These needs some more work to be really safe...
unsafe impl<'a> Send for ObjectPage8k<'a> {}
unsafe impl<'a> Sync for ObjectPage8k<'a> {}

impl<'a> AllocablePage for ObjectPage8k<'a> {
    const SIZE: usize = 8192;
    const METADATA_SIZE: usize = core::mem::size_of::<MappedPages>() + core::mem::size_of::<usize>() + (2*core::mem::size_of::<Rawlink<ObjectPage8k<'a>>>()) + (8*8);
    const HEAP_ID_OFFSET: usize = Self::SIZE - (core::mem::size_of::<usize>() + (2*core::mem::size_of::<Rawlink<ObjectPage8k<'a>>>()) + (8*8));

    /// Creates a new 8KiB allocable page and stores the MappedPages object in the metadata portion.
    /// This function checks that the given mapped pages is aligned at a 8KiB boundary, writable and has a size of 8KiB.
    fn new(mp: MappedPages, heap_id: usize) -> Result<ObjectPage8k<'a>, &'static str> {
        let vaddr = mp.start_address().value();
        
        if vaddr % Self::SIZE != 0 {
            error!("The mapped pages for the heap are not aligned at 8k bytes");
            return Err("The mapped pages for the heap are not aligned at 8k bytes");
        }

<<<<<<< HEAD
        // check that the mapped pages is writable
        if !mp.flags().is_writable() {
            error!("Tried to convert to an allocable page but MappedPages weren't writable (flags: {:?})",  mp.flags());
            return Err("Trying to create an allocable page but MappedPages were not writable");
        }
        
        // check that the mapped pages size is equal in size to the page
        if Self::SIZE != mp.size_in_bytes() {
            error!("MappedPages of size {} cannot be converted to an allocable page", mp.size_in_bytes());
            return Err("MappedPages size does not equal allocable page size");
        }

        Ok( ObjectPage8k {
            data: [0; ObjectPage8k::SIZE -ObjectPage8k::METADATA_SIZE],
            mp: mp,
            heap_id: heap_id,
            next: Rawlink::default(),
            prev: Rawlink::default(),
            bitfield: [0;8],
        })
=======
    fn bitfield(&self) -> &[AtomicU64; 8] {
        &self.bitfield
    }

    fn bitfield_mut(&mut self) -> &mut [AtomicU64; 8] {
        &mut self.bitfield
>>>>>>> 52008939
    }

    /// Returns the MappedPages object that was stored in the metadata portion of the page,
    /// by swapping with an empty MappedPages object.
    fn retrieve_mapped_pages(&mut self) -> MappedPages {
        let mut mp = MappedPages::empty();
        core::mem::swap(&mut self.mp, &mut mp);
        mp
    }

    /// clears the metadata section of the page
    fn clear_metadata(&mut self) {
        self.heap_id = 0;
        self.next = Rawlink::default();
        self.prev = Rawlink::default();
        self.bitfield = [0;8];
    }

    fn set_heap_id(&mut self, heap_id: usize){
        self.heap_id = heap_id;
    }

    fn heap_id(&self) -> usize {
        self.heap_id
    }
<<<<<<< HEAD
=======
}

/// Holds allocated data within a 4 KiB page.
///
/// Has a data-section where objects are allocated from
/// and a small amount of meta-data in form of a bitmap
/// to track allocations at the end of the page.
///
/// # Notes
/// An object of this type will be exactly 4 KiB.
/// It is marked `repr(C)` because we rely on a well defined order of struct
/// members (e.g., dealloc does a cast to find the bitfield).
#[repr(C)]
pub struct ObjectPage<'a> {
    /// Holds memory objects.
    #[allow(dead_code)]
    data: [u8; 4096 - 80],

    /// Next element in list (used by `PageList`).
    next: Rawlink<ObjectPage<'a>>,
    /// Previous element in  list (used by `PageList`)
    prev: Rawlink<ObjectPage<'a>>,

    /// A bit-field to track free/allocated memory within `data`.
    pub(crate) bitfield: [AtomicU64; 8],
}

// These needs some more work to be really safe...
unsafe impl<'a> Send for ObjectPage<'a> {}
unsafe impl<'a> Sync for ObjectPage<'a> {}

impl<'a> AllocablePage for ObjectPage<'a> {
    const SIZE: usize = BASE_PAGE_SIZE;
>>>>>>> 52008939

    fn bitfield(&self) -> &[AtomicU64; 8] {
        &self.bitfield
    }
    fn bitfield_mut(&mut self) -> &mut [AtomicU64; 8] {
        &mut self.bitfield
    }

    fn prev(&mut self) -> &mut Rawlink<Self> {
        &mut self.prev
    }

    fn next(&mut self) -> &mut Rawlink<Self> {
        &mut self.next
    }

    fn buffer_size() -> usize {
        ObjectPage8k::SIZE - ObjectPage8k::METADATA_SIZE
    }
}

impl<'a> Default for ObjectPage8k<'a> {
    fn default() -> ObjectPage8k<'a> {
        unsafe { mem::MaybeUninit::zeroed().assume_init() }
    }
}

impl<'a> fmt::Debug for ObjectPage8k<'a> {
    fn fmt(&self, f: &mut fmt::Formatter) -> fmt::Result {
        write!(f, "ObjectPage8k")
    }
}

/// A list of pages.
pub(crate) struct PageList<'a, T: AllocablePage> {
    /// Points to the head of the list.
    pub(crate) head: Option<&'a mut T>,
    /// Number of elements in the list.
    pub(crate) elements: usize,
}

impl<'a, T: AllocablePage> PageList<'a, T> {
    #[cfg(feature = "unstable")]
    pub(crate) const fn new() -> PageList<'a, T> {
        PageList {
            head: None,
            elements: 0,
        }
    }

    #[cfg(not(feature = "unstable"))]
    pub(crate) fn new() -> PageList<'a, T> {
        PageList {
            head: None,
            elements: 0,
        }
    }

    pub(crate) fn iter_mut<'b: 'a>(&mut self) -> ObjectPageIterMut<'b, T> {
        let m = match self.head {
            None => Rawlink::none(),
            Some(ref mut m) => Rawlink::some(*m),
        };

        ObjectPageIterMut {
            head: m,
            phantom: core::marker::PhantomData,
        }
    }

    /// Inserts `new_head` at the front of the list.
    pub(crate) fn insert_front<'b>(&'b mut self, mut new_head: &'a mut T) {
        match self.head {
            None => {
                *new_head.prev() = Rawlink::none();
                self.head = Some(new_head);
            }
            Some(ref mut head) => {
                *new_head.prev() = Rawlink::none();
                *head.prev() = Rawlink::some(new_head);
                mem::swap(head, &mut new_head);
                *head.next() = Rawlink::some(new_head);
            }
        }

        self.elements += 1;
    }

    /// Removes `slab_page` from the list.
    pub(crate) fn remove_from_list(&mut self, slab_page: &mut T) {
        unsafe {
            match slab_page.prev().resolve_mut() {
                None => {
                    self.head = slab_page.next().resolve_mut();
                }
                Some(prev) => {
                    *prev.next() = match slab_page.next().resolve_mut() {
                        None => Rawlink::none(),
                        Some(next) => Rawlink::some(next),
                    };
                }
            }

            match slab_page.next().resolve_mut() {
                None => (),
                Some(next) => {
                    *next.prev() = match slab_page.prev().resolve_mut() {
                        None => Rawlink::none(),
                        Some(prev) => Rawlink::some(prev),
                    };
                }
            }
        }

        *slab_page.prev() = Rawlink::none();
        *slab_page.next() = Rawlink::none();
        self.elements -= 1;
    }

    /// Removes `slab_page` from the list.
    pub(crate) fn pop<'b>(&'b mut self) -> Option<&'a mut T> {
        match self.head {
            None => None,
            Some(ref mut head) => {
                let head_next = head.next();
                let mut new_head = unsafe { head_next.resolve_mut() };
                mem::swap(&mut self.head, &mut new_head);
                let _ = self.head.as_mut().map(|n| {
                    *n.prev() = Rawlink::none();
                });

                self.elements -= 1;
                new_head.map(|node| {
                    *node.prev() = Rawlink::none();
                    *node.next() = Rawlink::none();
                    node
                })
            }
        }
    }

    /// Does the list contain `s`?
    pub(crate) fn contains(&mut self, s: *const T) -> bool {
        for slab_page in self.iter_mut() {
            if slab_page as *const T == s as *const T {
                return true;
            }
        }

        false
    }

    pub(crate) fn is_empty(&self) -> bool {
        self.elements == 0
    }
}

/// Iterate over all the pages inside a slab allocator
pub(crate) struct ObjectPageIterMut<'a, P: AllocablePage> {
    head: Rawlink<P>,
    phantom: core::marker::PhantomData<&'a P>,
}

impl<'a, P: AllocablePage + 'a> Iterator for ObjectPageIterMut<'a, P> {
    type Item = &'a mut P;

    #[inline]
    fn next(&mut self) -> Option<&'a mut P> {
        unsafe {
            self.head.resolve_mut().map(|next| {
                self.head = match next.next().resolve_mut() {
                    None => Rawlink::none(),
                    Some(ref mut sp) => Rawlink::some(*sp),
                };
                next
            })
        }
    }
}

/// Rawlink is a type like Option<T> but for holding a raw pointer.
///
/// We use it to link AllocablePages together. You probably won't need
/// to use this type if you're not implementing AllocablePage
/// for a custom page-size.
pub struct Rawlink<T> {
    p: *mut T,
}

impl<T> Default for Rawlink<T> {
    fn default() -> Self {
        Rawlink { p: ptr::null_mut() }
    }
}

impl<T> Rawlink<T> {
    /// Like Option::None for Rawlink
    pub(crate) fn none() -> Rawlink<T> {
        Rawlink { p: ptr::null_mut() }
    }

    /// Like Option::Some for Rawlink
    pub(crate) fn some(n: &mut T) -> Rawlink<T> {
        Rawlink { p: n }
    }

    /// Convert the `Rawlink` into an Option value
    ///
    /// **unsafe** because:
    ///
    /// - Dereference of raw pointer.
    /// - Returns reference of arbitrary lifetime.
    #[allow(dead_code)]
    pub(crate) unsafe fn resolve<'a>(&self) -> Option<&'a T> {
        self.p.as_ref()
    }

    /// Convert the `Rawlink` into an Option value
    ///
    /// **unsafe** because:
    ///
    /// - Dereference of raw pointer.
    /// - Returns reference of arbitrary lifetime.
    pub(crate) unsafe fn resolve_mut<'a>(&mut self) -> Option<&'a mut T> {
        self.p.as_mut()
    }

    /// Return the `Rawlink` and replace with `Rawlink::none()`
    #[allow(dead_code)]
    pub(crate) fn take(&mut self) -> Rawlink<T> {
        mem::replace(self, Rawlink::none())
    }
}



// /// Holds allocated data within a 2 MiB page.
// ///
// /// Has a data-section where objects are allocated from
// /// and a small amount of meta-data in form of a bitmap
// /// to track allocations at the end of the page.
// ///
// /// # Notes
// /// An object of this type will be exactly 2 MiB.
// /// It is marked `repr(C)` because we rely on a well defined order of struct
// /// members (e.g., dealloc does a cast to find the bitfield).
// #[repr(C)]
// pub struct LargeObjectPage<'a> {
//     /// Holds memory objects.
//     #[allow(dead_code)]
//     data: [u8; (2 * 1024 * 1024) - 80],

//     /// Next element in list (used by `PageList`).
//     next: Rawlink<LargeObjectPage<'a>>,
//     prev: Rawlink<LargeObjectPage<'a>>,

//     /// A bit-field to track free/allocated memory within `data`.
//     pub(crate) bitfield: [u64; 8],
// }

// // These needs some more work to be really safe...
// unsafe impl<'a> Send for LargeObjectPage<'a> {}
// unsafe impl<'a> Sync for LargeObjectPage<'a> {}

// impl<'a> AllocablePage for LargeObjectPage<'a> {
//     const SIZE: usize = LARGE_PAGE_SIZE;

//     fn bitfield(&self) -> &[u64; 8] {
//         &self.bitfield
//     }

//     fn bitfield_mut(&mut self) -> &mut [u64; 8] {
//         &mut self.bitfield
//     }

//     fn prev(&mut self) -> &mut Rawlink<Self> {
//         &mut self.prev
//     }

//     fn next(&mut self) -> &mut Rawlink<Self> {
//         &mut self.next
//     }
// }

// impl<'a> Default for LargeObjectPage<'a> {
//     fn default() -> LargeObjectPage<'a> {
//         unsafe { mem::MaybeUninit::zeroed().assume_init() }
//     }
// }

// impl<'a> fmt::Debug for LargeObjectPage<'a> {
//     fn fmt(&self, f: &mut fmt::Formatter) -> fmt::Result {
//         write!(f, "LargeObjectPage")
//     }
// }

// /// Holds allocated data within a 4 KiB page.
// ///
// /// Has a data-section where objects are allocated from
// /// and a small amount of meta-data in form of a bitmap
// /// to track allocations at the end of the page.
// ///
// /// # Notes
// /// An object of this type will be exactly 4 KiB.
// /// It is marked `repr(C)` because we rely on a well defined order of struct
// /// members (e.g., dealloc does a cast to find the bitfield).
// #[repr(C)]
// pub struct ObjectPage<'a> {
//     /// Holds memory objects.
//     #[allow(dead_code)]
//     data: [u8; 4096 - 88],

//     pub heap_id: usize,

//     /// Next element in list (used by `PageList`).
//     next: Rawlink<ObjectPage<'a>>,
//     /// Previous element in  list (used by `PageList`)
//     prev: Rawlink<ObjectPage<'a>>,

//     /// A bit-field to track free/allocated memory within `data`.
//     pub(crate) bitfield: [u64; 8],
// }

// // These needs some more work to be really safe...
// unsafe impl<'a> Send for ObjectPage<'a> {}
// unsafe impl<'a> Sync for ObjectPage<'a> {}

// impl<'a> AllocablePage for ObjectPage<'a> {
//     const SIZE: usize = BASE_PAGE_SIZE;

//     fn bitfield(&self) -> &[u64; 8] {
//         &self.bitfield
//     }
//     fn bitfield_mut(&mut self) -> &mut [u64; 8] {
//         &mut self.bitfield
//     }

//     fn prev(&mut self) -> &mut Rawlink<Self> {
//         &mut self.prev
//     }

//     fn next(&mut self) -> &mut Rawlink<Self> {
//         &mut self.next
//     }
// }

// impl<'a> Default for ObjectPage<'a> {
//     fn default() -> ObjectPage<'a> {
//         unsafe { mem::MaybeUninit::zeroed().assume_init() }
//     }
// }

// impl<'a> fmt::Debug for ObjectPage<'a> {
//     fn fmt(&self, f: &mut fmt::Formatter) -> fmt::Result {
//         write!(f, "ObjectPage")
//     }
// }<|MERGE_RESOLUTION|>--- conflicted
+++ resolved
@@ -164,7 +164,6 @@
     /// We also assume that the address of the page will be aligned to `SIZE`.
     const SIZE: usize;
 
-<<<<<<< HEAD
     const METADATA_SIZE: usize;
 
     const HEAP_ID_OFFSET: usize;
@@ -176,12 +175,8 @@
     fn clear_metadata(&mut self);
     fn set_heap_id(&mut self, heap_id: usize);
     fn heap_id(&self) -> usize;
-    fn bitfield(&self) -> &[u64; 8];
-    fn bitfield_mut(&mut self) -> &mut [u64; 8];
-=======
     fn bitfield(&self) -> &[AtomicU64; 8];
     fn bitfield_mut(&mut self) -> &mut [AtomicU64; 8];
->>>>>>> 52008939
     fn prev(&mut self) -> &mut Rawlink<Self>
     where
         Self: core::marker::Sized;
@@ -220,21 +215,12 @@
     }
 
     /// Deallocates a memory object within this page.
-<<<<<<< HEAD
-    fn deallocate(&mut self, ptr: NonNull<u8>, layout: Layout) -> Result<(), &'static str> {
+    fn deallocate(&self, ptr: NonNull<u8>, layout: Layout) -> Result<(), &'static str> {
         // trace!(
         //     "AllocablePage deallocating ptr = {:p} with {:?}",
         //     ptr,
         //     layout
         // );
-=======
-    fn deallocate(&self, ptr: NonNull<u8>, layout: Layout) -> Result<(), AllocationError> {
-        trace!(
-            "AllocablePage deallocating ptr = {:p} with {:?}",
-            ptr,
-            layout
-        );
->>>>>>> 52008939
         let page_offset = (ptr.as_ptr() as usize) & (Self::SIZE - 1);
         assert!(page_offset % layout.size() == 0);
         let idx = page_offset / layout.size();
@@ -299,7 +285,6 @@
             return Err("The mapped pages for the heap are not aligned at 8k bytes");
         }
 
-<<<<<<< HEAD
         // check that the mapped pages is writable
         if !mp.flags().is_writable() {
             error!("Tried to convert to an allocable page but MappedPages weren't writable (flags: {:?})",  mp.flags());
@@ -318,16 +303,8 @@
             heap_id: heap_id,
             next: Rawlink::default(),
             prev: Rawlink::default(),
-            bitfield: [0;8],
+            bitfield: [AtomicU64::new(0), AtomicU64::new(0), AtomicU64::new(0), AtomicU64::new(0), AtomicU64::new(0), AtomicU64::new(0), AtomicU64::new(0),AtomicU64::new(0) ],
         })
-=======
-    fn bitfield(&self) -> &[AtomicU64; 8] {
-        &self.bitfield
-    }
-
-    fn bitfield_mut(&mut self) -> &mut [AtomicU64; 8] {
-        &mut self.bitfield
->>>>>>> 52008939
     }
 
     /// Returns the MappedPages object that was stored in the metadata portion of the page,
@@ -343,7 +320,9 @@
         self.heap_id = 0;
         self.next = Rawlink::default();
         self.prev = Rawlink::default();
-        self.bitfield = [0;8];
+        for bf in &self.bitfield {
+            bf.store(0, Ordering::SeqCst);
+        }
     }
 
     fn set_heap_id(&mut self, heap_id: usize){
@@ -353,42 +332,6 @@
     fn heap_id(&self) -> usize {
         self.heap_id
     }
-<<<<<<< HEAD
-=======
-}
-
-/// Holds allocated data within a 4 KiB page.
-///
-/// Has a data-section where objects are allocated from
-/// and a small amount of meta-data in form of a bitmap
-/// to track allocations at the end of the page.
-///
-/// # Notes
-/// An object of this type will be exactly 4 KiB.
-/// It is marked `repr(C)` because we rely on a well defined order of struct
-/// members (e.g., dealloc does a cast to find the bitfield).
-#[repr(C)]
-pub struct ObjectPage<'a> {
-    /// Holds memory objects.
-    #[allow(dead_code)]
-    data: [u8; 4096 - 80],
-
-    /// Next element in list (used by `PageList`).
-    next: Rawlink<ObjectPage<'a>>,
-    /// Previous element in  list (used by `PageList`)
-    prev: Rawlink<ObjectPage<'a>>,
-
-    /// A bit-field to track free/allocated memory within `data`.
-    pub(crate) bitfield: [AtomicU64; 8],
-}
-
-// These needs some more work to be really safe...
-unsafe impl<'a> Send for ObjectPage<'a> {}
-unsafe impl<'a> Sync for ObjectPage<'a> {}
-
-impl<'a> AllocablePage for ObjectPage<'a> {
-    const SIZE: usize = BASE_PAGE_SIZE;
->>>>>>> 52008939
 
     fn bitfield(&self) -> &[AtomicU64; 8] {
         &self.bitfield
